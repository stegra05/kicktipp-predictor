# 3. Liga Match Predictor

**Version 2.0** - A clean, transparent machine learning predictor for Germany's 3. Bundesliga football matches, optimized for maximizing prediction points in fantasy football leagues.

> What's New: Dynamic season evaluation only, with a richer console report powered by `rich`. Plots are no longer produced by evaluation; artifacts are concise JSON/CSV.

## Architecture: The Predictor-Selector Model

Version 2.0 introduces a clear two-step prediction system:

1. Outcome Prediction (The Selector): A dedicated XGBoost classifier determines the match result (Home Win, Draw, or Away Win)
2. Scoreline Selection (The Predictor): XGBoost regressors predict expected goals, then a Poisson grid selects the most probable scoreline matching the predicted outcome

Outcome probabilities used for evaluation can be sourced from the classifier, derived from the goal Poisson model, or blended via a simple hybrid weight.

## Features
<<<<<<< HEAD
- Clear two-step architecture: outcome first, then scoreline
- Selectable outcome probabilities: classifier, Poisson-derived, or hybrid
- Advanced feature engineering: 80+ features (momentum, schedule strength, rest, goal patterns)
- EWMA recency features: leakage-safe exponentially weighted moving averages
- Comprehensive evaluation: Brier, Log Loss, RPS, accuracy, Kicktipp points
- Performance tracking and a simple Flask web UI
=======
- **Clear Two-Step Architecture**: Outcome first, then scoreline - easy to understand and debug
- **Selectable Outcome Probabilities**: Use classifier probabilities, Poisson-derived probabilities, or a hybrid blend
- **Dynamic Feature Management**: Comes with 80+ features, but you can use the built-in **Feature Ablation Study** to find the optimal subset for performance and simplicity.
- **Advanced Feature Engineering**: Includes momentum, strength of schedule, rest days, goal patterns, and more.
- **EWMA Recency Features**: Leakage-safe exponentially weighted moving averages capture recent form.
- **Comprehensive Evaluation**: Brier score, log loss, RPS, accuracy, and Kicktipp points.
- **Performance Tracking**: Automatic tracking of prediction accuracy and points earned.
- **Web Interface**: Clean, responsive web UI to view predictions, league table, and statistics.
- **Automatic Data Fetching**: Fetches match data from OpenLigaDB API with intelligent caching.
- **Centralized Configuration**: All settings managed in one place via `config/best_params.yaml`.

### Performance

The feature engineering pipeline is fully vectorized with Pandas (`groupby` + `expanding/rolling` + `merge_asof`), reducing complexity from quadratic to near-linear. Training feature construction typically completes in seconds instead of minutes.
>>>>>>> d391813d

## Getting Started

### Installation
```bash
git clone https://github.com/your-username/kicktipp-predictor.git
cd kicktipp-predictor
pip install -e .
```

### CLI Quickstart
```bash
# Show help
kicktipp_predictor --help

# Train models (uses last 3 seasons by default)
kicktipp_predictor train

<<<<<<< HEAD
=======
# Train with more historical data
kicktipp_predictor train --seasons-back 5

>>>>>>> d391813d
# Predict upcoming matches (next 7 days)
kicktipp_predictor predict --days 7

<<<<<<< HEAD
# Evaluate performance across current season (dynamic, expanding window)
python3 -m kicktipp_predictor evaluate --retrain-every 1
=======
# Predict with process-parallel scoreline selection (e.g., 8 workers)
kicktipp_predictor predict --days 7 --workers 8

# Predict specific matchday
kicktipp_predictor predict --matchday 15

# Evaluate model performance (default probability source)
kicktipp_predictor evaluate

# Evaluate with Poisson-derived probabilities and detailed plots
kicktipp_predictor evaluate --prob-source poisson --detailed
>>>>>>> d391813d

# Run web UI (defaults to 127.0.0.1:8000)
kicktipp_predictor web --host 0.0.0.0 --port 8000
```

<<<<<<< HEAD
## CLI Commands
- `train [--seasons-back N]`: Train models on historical data (default: 3 seasons)
- `predict [--days N | --matchday N]`: Generate predictions for upcoming matches
- `evaluate [--retrain-every N] [prob options]`: Dynamic season evaluation (expanding window)
  - Probability options: `--prob-source classifier|poisson|hybrid`, `--hybrid-poisson-weight`, `--proba-grid-max-goals`, `--poisson-draw-rho`
- `web [--host HOST] [--port PORT]`: Run the Flask web UI
- `tune [options]`: Hyperparameter tuning (wrapper around `experiments/auto_tune.py`)

## Season Evaluation (Dynamic Only)

The `evaluate` command now uses a single dynamic, expanding-window procedure:
- Retrains every N matchdays (default: 1) on all historical + season-to-date matches
- Evaluates finished matchdays in the current season
- Writes:
  - `data/predictions/metrics_season.json`
  - `data/predictions/per_matchday_metrics_season.csv`

### Rich Console Report
The console output includes:
- Season metrics panel: matches, avg/total points, accuracy, Brier, Log Loss, RPS
- Prediction quality: exact scores, correct goal difference, correct result
- Baseline comparison (always 2-1 home): average points and accuracy deltas
- Outcome distribution: actual vs predicted H/D/A counts and percents
- Points distribution: counts for 0/2/3/4 points
- Top scorelines: top 5 predicted vs top 5 actual
- Confidence buckets: count, avg points, accuracy, avg confidence (numeric only)
- Confusion matrix and per-class precision/recall
- Per-matchday summary table: n, average points, baseline, delta, accuracy, exact/diff/result

Plots (calibration curves, confusion PNGs) are no longer produced in evaluation; use the CSV/JSON for downstream analysis or the web UI for visualization.
=======
## Usage

### Weekly Workflow
This is the recommended weekly routine for generating predictions:

1.  **Generate Predictions:** Generate predictions for the next matchday.
    ```bash
    kicktipp_predictor predict
    ```

2.  **View Predictions:** Use the web interface to view predictions with probabilities and confidence.
    ```bash
    kicktipp_predictor web
    ```

### Monthly Maintenance
To keep the models accurate, retrain them monthly with the latest match data:
```bash
kicktipp_predictor train
```

## CLI Commands

All functionality is available through the CLI:

- **`train [--seasons-back N]`**: Train models on historical data (default: 3 seasons).
- **`predict [--days N | --matchday N]`**: Generate predictions for upcoming matches.
- **`evaluate [--season] [--dynamic] [--retrain-every N]`**: Evaluate on a test split or across the current season; with `--dynamic`, retrain every N matchdays (default: 1).
- **`web [--host HOST] [--port PORT]`**: Run the Flask web UI.
- **`tune [options]`**: Hyperparameter tuning (wrapper around `experiments/auto_tune.py`).
- **`shap`**: Run SHAP analysis to understand feature importance.

### Training Examples
```bash
# Train with default settings (3 seasons)
python3 -m kicktipp_predictor train

# Train with more historical data
python3 -m kicktipp_predictor train --seasons-back 5
```

### Prediction Examples
```bash
# Predict next 7 days
python3 -m kicktipp_predictor predict --days 7

# Predict specific matchday
python3 -m kicktipp_predictor predict --matchday 20

# Predict specific matchday with parallel scoreline selection
python3 -m kicktipp_predictor predict --matchday 20 --workers 4

# Predict using Poisson-derived probabilities
python3 -m kicktipp_predictor predict --days 7 --prob-source poisson --proba-grid-max-goals 12

# Predict using hybrid probabilities (blend classifier with Poisson)
python3 -m kicktipp_predictor predict --days 7 --prob-source hybrid --hybrid-poisson-weight 0.5
```

### Season Evaluation (Static vs Dynamic)
```bash
# Static season evaluation (train-once predictor state; evaluates finished matchdays)
python3 -m kicktipp_predictor evaluate --season

# Dynamic season evaluation (expanding window): retrain before each evaluated matchday
python3 -m kicktipp_predictor evaluate --season --dynamic

# Dynamic with less frequent retraining (e.g., every 4 matchdays)
python3 -m kicktipp_predictor evaluate --season --dynamic --retrain-every 4
```

Notes:
- `--dynamic` mirrors real usage more closely by incrementally retraining as the season unfolds.
- This is significantly slower (retraining many times). Use `--retrain-every N` to control cadence.

## System Architecture

### Data Flow (Predictor-Selector Model)
```
1. Data Fetching (OpenLigaDB API)
   ↓
2. Feature Engineering (80+ features per match)
   ↓
3. STEP 1 - The Selector
   │ XGBoost Classifier → Match Outcome (H/D/A)
   ↓
4. STEP 2 - The Predictor
   │ XGBoost Regressors → Expected Goals (home & away)
   ↓
5. STEP 3 - Scoreline Selection
   │ Poisson Grid → Most probable score matching outcome
   ↓
6. Output
   │ • Predicted scoreline
   │ • Outcome probabilities (H/D/A) from configured source (classifier / Poisson / hybrid)
   │ • Confidence metric
   ↓
7. Performance Tracking (points calculation)
```

### EWMA Recency Features

To capture short-term momentum without leakage, the feature pipeline precomputes exponentially weighted moving averages (span=5, adjust=False) on prior match values per team and merges them into match-level features. Added columns include:

- `home_goals_for_ewm5`, `away_goals_for_ewm5`
- `home_goals_against_ewm5`, `away_goals_against_ewm5`
- `home_goal_diff_ewm5`, `away_goal_diff_ewm5`
- `home_points_ewm5`, `away_points_ewm5`

Early-season gaps are filled with global means to handle cold starts. These features are computed once across the dataset and reused for both training and prediction paths.

### Benefits

- Clear separation of concerns between outcome decision and score magnitude
- Option to derive H/D/A probabilities directly from the Poisson goal model
- Flexible evaluation: choose the probability source that optimizes Brier/LogLoss

### Technology Stack

#### Backend
- **Python 3.10+**
- **Pandas**: Data manipulation
- **NumPy**: Numerical operations
- **Scikit-learn**: ML utilities
- **XGBoost**: Gradient boosting models
- **SciPy**: Poisson distribution
- **Flask**: Web framework
- **Requests**: API calls
- **BeautifulSoup**: Web scraping fallback

#### Frontend
- **HTML5/CSS3**: Structure and styling
- **JavaScript (Vanilla)**: Interactivity
- **Responsive Design**: Mobile-friendly

## Project Structure

The project features a clean hierarchy with all core logic organized into modules:

```
kicktipp-predictor/
├── src/
│   └── kicktipp_predictor/
│       ├── __init__.py           # Package exports
│       ├── __main__.py           # CLI entry point
│       ├── cli.py                # Typer-based CLI commands
│       ├── config.py             # Centralized configuration
│       ├── data.py               # Data loading & feature engineering
│       ├── predictor.py          # Predictor-Selector model
│       ├── evaluate.py           # Evaluation logic
│       ├── analysis/
│       │   └── shap_analysis.py  # SHAP analysis
│       └── web/
│           ├── app.py            # Flask web application
│           ├── templates/        # HTML templates
│           └── static/           # CSS, JS assets
├── data/
│   ├── cache/                    # API response cache
│   ├── models/                   # Trained model files
│   ├── feature_selection/        # (Optional) Kept features list
│   └── feature_ablation/         # Study artifacts
├── config/
│   └── best_params.yaml          # Model hyperparameters
├── experiments/                  # Tuning & ablation scripts
├── tests/                        # Unit tests
├── pyproject.toml               # Package configuration
└── README.md                    # This file
```

### Key Files

- **`config.py`**: Type-safe configuration using dataclasses
- **`data.py`**: Combines API fetching + feature engineering (927 lines → 1 class)
- **`predictor.py`**: The entire Predictor-Selector logic (429 lines, crystal clear)
- **`evaluate.py`**: Evaluation metrics and reporting (329 lines, no bloat)

## Model Configuration

The model's behavior is controlled by parameters in `config/best_params.yaml`. These are simple, transparent settings:

### Key Parameters
- **`max_goals`**: Maximum goals to consider in Poisson grid for scoreline selection (default: 8)
- **`proba_grid_max_goals`**: Grid cap for Poisson-derived probabilities (default: 12)
- **`min_lambda`**: Minimum expected goals to prevent degenerate predictions (default: 0.2)
- **`prob_source`**: Outcome probability source: `classifier` | `poisson` | `hybrid` (default: `classifier`)
- **`hybrid_poisson_weight`**: When `prob_source=hybrid`, weight of Poisson probabilities in [0,1] (default: 0.5)
- **`proba_temperature`**: Temperature scaling for classifier probabilities (default: 1.0)
- **`prior_blend_alpha`**: Empirical-prior blending for classifier probabilities (applies only when `prob_source='classifier'`)
- **`draw_boost`**: Class weight multiplier for draws during classifier training

### XGBoost Hyperparameters
- **Outcome Classifier**: `n_estimators`, `max_depth`, `learning_rate`, `subsample`, `colsample_bytree`
- **Goal Regressors**: Same hyperparameters, tuned for Poisson regression

These parameters can be tuned using the `tune` command (see Advanced Usage below).

## Advanced Usage

### Hyperparameter Tuning (Optuna, recommended objective)
Use the CLI `tune` command to optimize hyperparameters via time-series CV using Optuna. Starting with v2.1, the outcome classifier is trained with class-balanced weights by default, combined with time-decay and an optional `draw_boost`. We recommend optimizing for weighted Kicktipp points (PPG). The tuner writes per-objective YAMLs (e.g., `config/best_params_logloss.yaml`) and copies the winner (by weighted PPG) to `config/best_params.yaml`. The search space includes `prob_source`, `hybrid_poisson_weight`, and `proba_grid_max_goals`.

Serial example (no storage required):
```bash
python3 -m kicktipp_predictor tune --n-trials 200 --n-splits 3 --workers 1 --objective ppg
```

Parallel example (database-coordinated workers):
```bash
python3 -m kicktipp_predictor tune \
  --n-trials 200 \
  --n-splits 3 \
  --workers 8 \
  --storage "sqlite:///data/kicktipp_study.db?timeout=60" \
  --objective ppg

### Recommended study run
After enabling the balanced trainer, run a longer PPG-focused study with modest parallelism to reduce DB lock contention:
```bash
python3 -m kicktipp_predictor tune \
  --n-trials 500 \
  --n-splits 3 \
  --workers 8 \
  --storage "sqlite:///data/study_balanced_ppg.db?timeout=120" \
  --objective ppg
```
```

Notes:
- `--n-trials` is the total trial budget across all workers (evenly split).
- `--workers` controls process-level parallelism. Each worker is single-threaded internally to avoid nested parallelism.
- When `--workers > 1`, a storage URL is required (SQLite with `?timeout=60` recommended, or a remote RDBMS). In compare mode with SQLite, the CLI automatically derives objective-specific files (e.g., `..._logloss.db`).

Common options:
- `--n-trials <number>`: Total Optuna trials across all workers.
- `--n-splits <number>`: Time-series CV folds.
- `--workers <number>`: Number of worker processes (default: 1).
- `--storage <url>`: Optuna storage URL (required if `--workers > 1`).
- `--objective <name>`: ppg|ppg_unweighted|logloss|brier|balanced_accuracy|accuracy|rps
- `--direction <dir>`: auto|maximize|minimize (auto resolves from objective)
- `--compare <list>`: comma-separated objectives to run and compare (ignores `--objective`)

Advanced users can still call the underlying worker script directly (single-process worker):
```bash
python experiments/auto_tune.py --n-trials 200 --n-splits 3 --storage "sqlite:////absolute/path/kicktipp_study.db?timeout=60"
```

The tuner outputs the best-performing parameters to `config/best_params.yaml`, which are automatically used by `MatchPredictor`.

### Feature Ablation Study
To find the optimal balance between model complexity and performance, run the feature ablation study. This script systematically tests different feature subsets by removing categories one by one and analyzing the impact.

**Usage:**
```bash
./run_feature_study.sh
```

The study will:
1.  **Run Experiments**: Test various scenarios, including a baseline with all features, removing feature categories (e.g., `ewma_recency`, `venue_specific`), and testing a minimal core set.
2.  **Generate Report**: Output a summary report with performance metrics (accuracy, avg points, Brier score) for each experiment.
3.  **Provide Recommendations**: Suggest optimal feature sets for both **best performance** and **best simplification** (i.e., the smallest feature set with minimal performance loss).

**Interpreting the Results:**

The script will print a detailed report to the console and save the results to `data/feature_ablation/`. The most important section is the **"RECOMMENDED CONFIGURATIONS"**, which provides copy-pasteable YAML output for `kept_features.yaml`.

-   **Best Performance**: The feature set that achieved the highest average points.
-   **Best Simplification**: A smaller, more efficient feature set that performs almost as well as the baseline.

**Workflow:**

1.  **Run the study:** `./run_feature_study.sh`
2.  **Review the report:** Analyze the results in your terminal.
3.  **Update feature set:** Copy the recommended feature list from the report into a new file at `data/feature_selection/kept_features.yaml`.
4.  **Retrain the model:** `python3 -m kicktipp_predictor train`
5.  **Evaluate:** `python3 -m kicktipp_predictor evaluate --season`

This workflow allows you to maintain a lean, high-performing feature set without manual trial and error.

### Optional Dependencies

Some features are optional and can be installed via extras:

```bash
# Hyperparameter tuning support (Optuna)
python3 -m pip install -e .[tuning]

# Plotting/analysis (SHAP + Matplotlib + Seaborn)
python3 -m pip install -e .[plots]

# Install both sets of extras
python3 -m pip install -e .[tuning,plots]
```
>>>>>>> d391813d

## Web Interface
See probabilities, confidence and predictions in a simple web UI:
```bash
python3 -m kicktipp_predictor web --host 0.0.0.0 --port 8000
```

## Development
- Editable install: `python3 -m pip install -e .`
- Run tests: `pytest`

## Disclaimer
This predictor is for entertainment purposes only; no model can guarantee accurate predictions.<|MERGE_RESOLUTION|>--- conflicted
+++ resolved
@@ -14,14 +14,6 @@
 Outcome probabilities used for evaluation can be sourced from the classifier, derived from the goal Poisson model, or blended via a simple hybrid weight.
 
 ## Features
-<<<<<<< HEAD
-- Clear two-step architecture: outcome first, then scoreline
-- Selectable outcome probabilities: classifier, Poisson-derived, or hybrid
-- Advanced feature engineering: 80+ features (momentum, schedule strength, rest, goal patterns)
-- EWMA recency features: leakage-safe exponentially weighted moving averages
-- Comprehensive evaluation: Brier, Log Loss, RPS, accuracy, Kicktipp points
-- Performance tracking and a simple Flask web UI
-=======
 - **Clear Two-Step Architecture**: Outcome first, then scoreline - easy to understand and debug
 - **Selectable Outcome Probabilities**: Use classifier probabilities, Poisson-derived probabilities, or a hybrid blend
 - **Dynamic Feature Management**: Comes with 80+ features, but you can use the built-in **Feature Ablation Study** to find the optimal subset for performance and simplicity.
@@ -36,7 +28,6 @@
 ### Performance
 
 The feature engineering pipeline is fully vectorized with Pandas (`groupby` + `expanding/rolling` + `merge_asof`), reducing complexity from quadratic to near-linear. Training feature construction typically completes in seconds instead of minutes.
->>>>>>> d391813d
 
 ## Getting Started
 
@@ -47,7 +38,12 @@
 pip install -e .
 ```
 
-### CLI Quickstart
+If you prefer without install, set `PYTHONPATH` to include `src`:
+```bash
+export PYTHONPATH="$PWD/src:$PYTHONPATH"
+```
+
+### 2. CLI Quickstart
 ```bash
 # Show help
 kicktipp_predictor --help
@@ -55,19 +51,12 @@
 # Train models (uses last 3 seasons by default)
 kicktipp_predictor train
 
-<<<<<<< HEAD
-=======
 # Train with more historical data
 kicktipp_predictor train --seasons-back 5
 
->>>>>>> d391813d
 # Predict upcoming matches (next 7 days)
 kicktipp_predictor predict --days 7
 
-<<<<<<< HEAD
-# Evaluate performance across current season (dynamic, expanding window)
-python3 -m kicktipp_predictor evaluate --retrain-every 1
-=======
 # Predict with process-parallel scoreline selection (e.g., 8 workers)
 kicktipp_predictor predict --days 7 --workers 8
 
@@ -79,20 +68,42 @@
 
 # Evaluate with Poisson-derived probabilities and detailed plots
 kicktipp_predictor evaluate --prob-source poisson --detailed
->>>>>>> d391813d
 
 # Run web UI (defaults to 127.0.0.1:8000)
 kicktipp_predictor web --host 0.0.0.0 --port 8000
 ```
 
-<<<<<<< HEAD
+## Usage
+
+### Weekly Workflow
+This is the recommended weekly routine for generating predictions:
+
+1.  **Generate Predictions:** Generate predictions for the next matchday.
+    ```bash
+    kicktipp_predictor predict
+    ```
+
+2.  **View Predictions:** Use the web interface to view predictions with probabilities and confidence.
+    ```bash
+    kicktipp_predictor web
+    ```
+
+### Monthly Maintenance
+To keep the models accurate, retrain them monthly with the latest match data:
+```bash
+kicktipp_predictor train
+```
+
 ## CLI Commands
-- `train [--seasons-back N]`: Train models on historical data (default: 3 seasons)
-- `predict [--days N | --matchday N]`: Generate predictions for upcoming matches
-- `evaluate [--retrain-every N] [prob options]`: Dynamic season evaluation (expanding window)
-  - Probability options: `--prob-source classifier|poisson|hybrid`, `--hybrid-poisson-weight`, `--proba-grid-max-goals`, `--poisson-draw-rho`
-- `web [--host HOST] [--port PORT]`: Run the Flask web UI
-- `tune [options]`: Hyperparameter tuning (wrapper around `experiments/auto_tune.py`)
+
+All functionality is available through the CLI:
+
+- **`train [--seasons-back N]`**: Train models on historical data (default: 3 seasons).
+- **`predict [--days N | --matchday N]`**: Generate predictions for upcoming matches.
+- **`evaluate [--season] [--dynamic] [--retrain-every N]`**: Evaluate on a test split or across the current season; with `--dynamic`, retrain every N matchdays (default: 1).
+- **`web [--host HOST] [--port PORT]`**: Run the Flask web UI.
+- **`tune [options]`**: Hyperparameter tuning (wrapper around `experiments/auto_tune.py`).
+- **`shap`**: Run SHAP analysis to understand feature importance.
 
 ## Season Evaluation (Dynamic Only)
 
@@ -102,120 +113,6 @@
 - Writes:
   - `data/predictions/metrics_season.json`
   - `data/predictions/per_matchday_metrics_season.csv`
-
-### Rich Console Report
-The console output includes:
-- Season metrics panel: matches, avg/total points, accuracy, Brier, Log Loss, RPS
-- Prediction quality: exact scores, correct goal difference, correct result
-- Baseline comparison (always 2-1 home): average points and accuracy deltas
-- Outcome distribution: actual vs predicted H/D/A counts and percents
-- Points distribution: counts for 0/2/3/4 points
-- Top scorelines: top 5 predicted vs top 5 actual
-- Confidence buckets: count, avg points, accuracy, avg confidence (numeric only)
-- Confusion matrix and per-class precision/recall
-- Per-matchday summary table: n, average points, baseline, delta, accuracy, exact/diff/result
-
-Plots (calibration curves, confusion PNGs) are no longer produced in evaluation; use the CSV/JSON for downstream analysis or the web UI for visualization.
-=======
-## Usage
-
-### Weekly Workflow
-This is the recommended weekly routine for generating predictions:
-
-1.  **Generate Predictions:** Generate predictions for the next matchday.
-    ```bash
-    kicktipp_predictor predict
-    ```
-
-2.  **View Predictions:** Use the web interface to view predictions with probabilities and confidence.
-    ```bash
-    kicktipp_predictor web
-    ```
-
-### Monthly Maintenance
-To keep the models accurate, retrain them monthly with the latest match data:
-```bash
-kicktipp_predictor train
-```
-
-## CLI Commands
-
-All functionality is available through the CLI:
-
-- **`train [--seasons-back N]`**: Train models on historical data (default: 3 seasons).
-- **`predict [--days N | --matchday N]`**: Generate predictions for upcoming matches.
-- **`evaluate [--season] [--dynamic] [--retrain-every N]`**: Evaluate on a test split or across the current season; with `--dynamic`, retrain every N matchdays (default: 1).
-- **`web [--host HOST] [--port PORT]`**: Run the Flask web UI.
-- **`tune [options]`**: Hyperparameter tuning (wrapper around `experiments/auto_tune.py`).
-- **`shap`**: Run SHAP analysis to understand feature importance.
-
-### Training Examples
-```bash
-# Train with default settings (3 seasons)
-python3 -m kicktipp_predictor train
-
-# Train with more historical data
-python3 -m kicktipp_predictor train --seasons-back 5
-```
-
-### Prediction Examples
-```bash
-# Predict next 7 days
-python3 -m kicktipp_predictor predict --days 7
-
-# Predict specific matchday
-python3 -m kicktipp_predictor predict --matchday 20
-
-# Predict specific matchday with parallel scoreline selection
-python3 -m kicktipp_predictor predict --matchday 20 --workers 4
-
-# Predict using Poisson-derived probabilities
-python3 -m kicktipp_predictor predict --days 7 --prob-source poisson --proba-grid-max-goals 12
-
-# Predict using hybrid probabilities (blend classifier with Poisson)
-python3 -m kicktipp_predictor predict --days 7 --prob-source hybrid --hybrid-poisson-weight 0.5
-```
-
-### Season Evaluation (Static vs Dynamic)
-```bash
-# Static season evaluation (train-once predictor state; evaluates finished matchdays)
-python3 -m kicktipp_predictor evaluate --season
-
-# Dynamic season evaluation (expanding window): retrain before each evaluated matchday
-python3 -m kicktipp_predictor evaluate --season --dynamic
-
-# Dynamic with less frequent retraining (e.g., every 4 matchdays)
-python3 -m kicktipp_predictor evaluate --season --dynamic --retrain-every 4
-```
-
-Notes:
-- `--dynamic` mirrors real usage more closely by incrementally retraining as the season unfolds.
-- This is significantly slower (retraining many times). Use `--retrain-every N` to control cadence.
-
-## System Architecture
-
-### Data Flow (Predictor-Selector Model)
-```
-1. Data Fetching (OpenLigaDB API)
-   ↓
-2. Feature Engineering (80+ features per match)
-   ↓
-3. STEP 1 - The Selector
-   │ XGBoost Classifier → Match Outcome (H/D/A)
-   ↓
-4. STEP 2 - The Predictor
-   │ XGBoost Regressors → Expected Goals (home & away)
-   ↓
-5. STEP 3 - Scoreline Selection
-   │ Poisson Grid → Most probable score matching outcome
-   ↓
-6. Output
-   │ • Predicted scoreline
-   │ • Outcome probabilities (H/D/A) from configured source (classifier / Poisson / hybrid)
-   │ • Confidence metric
-   ↓
-7. Performance Tracking (points calculation)
-```
 
 ### EWMA Recency Features
 
@@ -409,7 +306,6 @@
 # Install both sets of extras
 python3 -m pip install -e .[tuning,plots]
 ```
->>>>>>> d391813d
 
 ## Web Interface
 See probabilities, confidence and predictions in a simple web UI:
